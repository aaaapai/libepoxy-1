--- conflicted
+++ resolved
@@ -1,11 +1,7 @@
 <?xml version="1.0" encoding="UTF-8"?>
 <registry>
     <comment>
-<<<<<<< HEAD
-Copyright (c) 2013-2017 The Khronos Group Inc.
-=======
 Copyright (c) 2013-2018 The Khronos Group Inc.
->>>>>>> 5a281aea
 
 Licensed under the Apache License, Version 2.0 (the "License");
 you may not use this file except in compliance with the License.
@@ -469,11 +465,7 @@
     <enums namespace="WGL" start="0x31B3" end="0x31B3" vendor="ARB" comment="Shared with GLX.">
         <enum value="0x31B3" name="WGL_CONTEXT_OPENGL_NO_ERROR_ARB"/>
     </enums>
-<<<<<<< HEAD
-    
-=======
-
->>>>>>> 5a281aea
+
     <enums namespace="GL" start="0x8250" end="0x826F" vendor="ARB" comment="Values shared with GL. Do not allocate additional values in this range.">
         <enum value="0x8252"        name="WGL_LOSE_CONTEXT_ON_RESET_ARB"/>
         <enum value="0x8256"        name="WGL_CONTEXT_RESET_NOTIFICATION_STRATEGY_ARB"/>

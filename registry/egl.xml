--- conflicted
+++ resolved
@@ -1473,10 +1473,7 @@
         <extension name="EGL_KHR_image_base" supported="egl">
             <require>
                 <enum name="EGL_IMAGE_PRESERVED_KHR"/>
-<<<<<<< HEAD
-=======
                 <enum name="EGL_NO_IMAGE_KHR"/>
->>>>>>> 46ad30c5
                 <command name="eglCreateImageKHR"/>
                 <command name="eglDestroyImageKHR"/>
             </require>
